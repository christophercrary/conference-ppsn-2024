--- conflicted
+++ resolved
@@ -208,94 +208,4 @@
     -DCMAKE_INSTALL_PREFIX=${CONDA_PREFIX}
 cmake --install build
 popd
-rm -rf mdspan
-
-<<<<<<< HEAD
-# scnlib
-git clone https://github.com/eliaskosunen/scnlib.git
-pushd scnlib
-git checkout f3b00eca89ee923e4b03a950dee0d00da48e7001
-mkdir build
-pushd build
-cmake .. \
-    -DCMAKE_INSTALL_PREFIX=${CONDA_PREFIX} \
-    -DCMAKE_BUILD_TYPE=Release
-make install
-popd
-popd
-rm -rf scnlib
-
-=======
-# scn
-git clone https://github.com/eliaskosunen/scnlib.git
-pushd scnlib
-git checkout f3b00eca89ee923e4b03a950dee0d00da48e7001
-cmake -S . -B build \
-    -DCMAKE_INSTALL_PREFIX=${CONDA_PREFIX} \
-    -DCMAKE_BUILD_TYPE=Release
-cmake --build build
-cmake --install build
-popd
-rm -rf scnlib
-
-# vdt
-git clone https://github.com/foolnotion/vdt.git
-pushd vdt
-git checkout 2ae89e521cc9c233592bedf1c7db12fe94a71ce2
-cmake -S . -B build \
-    -DCMAKE_INSTALL_PREFIX=${CONDA_PREFIX} \
-    -DCMAKE_BUILD_TYPE=Release
-cmake --build build
-cmake --install build
-popd
-rm -rf vdt
-
->>>>>>> 5a694a52
-# xxhash
-git clone https://github.com/Cyan4973/xxHash.git
-pushd xxHash
-git checkout 805c00b68fa754200ada0c207ffeaa7a4409377c
-<<<<<<< HEAD
-mkdir build
-pushd build
-cmake ../cmake_unofficial \
-    -DCMAKE_INSTALL_PREFIX=${CONDA_PREFIX} \
-    -DCMAKE_BUILD_TYPE=Release
-cmake --build .
-cmake --build . --target install
-popd
-popd
-rm -rf xxHash
-
-# operon
-git clone https://github.com/heal-research/operon.git
-pushd operon
-git checkout 8842d6ce17e55c4452c511557bf61f701ced736c
-for backend in {Eigen,}; do
-=======
-cmake -S ./cmake_unofficial -B build \
-    -DCMAKE_INSTALL_PREFIX=${CONDA_PREFIX} \
-    -DCMAKE_BUILD_TYPE=Release
-cmake --build build
-cmake --install build
-popd
-rm -rf xxHash
-
-# install the operon backends
-git clone https://github.com/heal-research/operon
-pushd operon
-git switch operon-mad-math
-for backend in {Eigen,Stl,Vdt,Mad_Transcendental_Fast,Mad_Transcendental_Faster,Mad_Transcendental_Fastest}; do
->>>>>>> 5a694a52
-    cmake -S . -B build_${backend} --preset build-${PLATFORM} \
-    -DCMAKE_INSTALL_PREFIX=${CONDA_PREFIX} \
-    -DCMAKE_BUILD_TYPE=Release \
-    -DMATH_BACKEND=${backend}
-    cmake --build build_${backend} -j
-done
-<<<<<<< HEAD
-popd
-rm -rf operon
-=======
-popd
->>>>>>> 5a694a52
+rm -rf mdspan